--- conflicted
+++ resolved
@@ -1,10 +1,5 @@
-<<<<<<< HEAD
-// SharpZipLibrary samples
+// SharpZipLib samples
 // Copyright © 2000-2016 AlphaSierraPapa for the SharpZipLib Team
-=======
-// SharpZipLib samples
-// Copyright (c) 2007, AlphaSierraPapa
->>>>>>> 38a032dd
 // All rights reserved.
 //
 // Redistribution and use in source and binary forms, with or without modification, are
@@ -54,7 +49,7 @@
             using (ZipFile zipFile = new ZipFile(fileName)) {
                 PathFilter localFileFilter = new PathFilter(fileFilter);
                 PathFilter localDirFilter = new PathFilter(directoryFilter);
-				
+
                 if ( zipFile.Count == 0 ) {
                     Console.WriteLine("No entries to list");
                 }
@@ -82,12 +77,12 @@
                 }
             }
         }
-		
+
         void ListFile(object sender, ScanEventArgs e)
         {
             Console.WriteLine("{0}", e.Name);
         }
-		
+
         void ListDir(object sender, DirectoryEventArgs e)
         {
             if ( !e.HasMatchingFiles ) {
@@ -113,7 +108,7 @@
         {
             Console.WriteLine(e.Name);
         }
-		
+
         void ProcessDirectory(object sender, DirectoryEventArgs e)
         {
             if ( !e.HasMatchingFiles ) {
@@ -127,7 +122,7 @@
             string yesNo = Console.ReadLine();
             return (yesNo != null) && string.Compare(yesNo.Trim(), "y", true) == 0;
         }
-		
+
         void Run(string[] args)
         {
             bool recurse = false;
@@ -144,17 +139,17 @@
             bool createEmptyDirs = false;
             FastZip.Overwrite overwrite = FastZip.Overwrite.Always;
             FastZip.ConfirmOverwriteDelegate confirmOverwrite = null;
-			
+
             Operation op = Operation.Unknown;
             int argCount = 0;
-			
+
             for ( int i = 0; i < args.Length; ++i ) {
                 if ( args[i][0] == '-' ) {
                     string option = args[i].Substring(1).ToLower();
                     string optArg = "";
-	
+
                     int parameterIndex = option.IndexOf('=');
-	
+
                     if (parameterIndex >= 0)
                     {
                         if (parameterIndex < option.Length - 1) {
@@ -162,13 +157,13 @@
                         }
                         option = option.Substring(0, parameterIndex);
                     }
-					
+
                     switch ( option ) {
                         case "e":
                         case "empty":
                             createEmptyDirs = true;
                             break;
-							
+
                         case "x":
                         case "extract":
                             if ( op == Operation.Unknown ) {
@@ -179,7 +174,7 @@
                                 op = Operation.Error;
                             }
                             break;
-							
+
                         case "c":
                         case "create":
                             if ( op == Operation.Unknown ) {
@@ -202,7 +197,7 @@
                             }
                             break;
 
-							
+
                         case "p":
                         case "progress":
                             progress = true;
@@ -213,7 +208,7 @@
                         case "recurse":
                             recurse = true;
                             break;
-							
+
                         case "v":
                         case "verbose":
                             verbose = true;
@@ -234,7 +229,7 @@
                                 op = Operation.Error;
                             }
                             break;
-							
+
                         case "dir":
                             if ( NameFilter.IsValidFilterExpression(optArg) ) {
                                 dirFilter = optArg;
@@ -244,7 +239,7 @@
                                 op = Operation.Error;
                             }
                             break;
-							
+
                         case "o":
                         case "overwrite":
                             switch ( optArg )
@@ -253,32 +248,32 @@
                                     overwrite = FastZip.Overwrite.Always;
                                     confirmOverwrite = null;
                                     break;
-									
+
                                 case "never":
                                     overwrite = FastZip.Overwrite.Never;
                                     confirmOverwrite = null;
                                     break;
-									
+
                                 case "prompt":
                                     overwrite = FastZip.Overwrite.Prompt;
                                     confirmOverwrite = new FastZip.ConfirmOverwriteDelegate(ConfirmOverwrite);
                                     break;
-									
+
                                 default:
                                     Console.WriteLine("Invalid overwrite option");
                                     op = Operation.Error;
                                     break;
                             }
                             break;
-							
+
                         case "oa":
                             restoreAttributes = true;
                             break;
-							
+
                         case "od":
                             restoreDates = true;
                             break;
-							
+
                         default:
                             Console.WriteLine("Unknown option {0}", args[i]);
                             op = Operation.Error;
@@ -296,7 +291,7 @@
             }
 
             FastZipEvents events = null;
-			
+
             if ( verbose ) {
                 events = new FastZipEvents();
                 events.ProcessDirectory = new ProcessDirectoryHandler(ProcessDirectory);
@@ -308,12 +303,12 @@
                     events.ProgressInterval = interval;
                 }
             }
-			
+
             FastZip fastZip = new FastZip(events);
             fastZip.CreateEmptyDirectories = createEmptyDirs;
             fastZip.RestoreAttributesOnExtract = restoreAttributes;
             fastZip.RestoreDateTimeOnExtract = restoreDates;
-			
+
             switch ( op ) {
                 case Operation.Create:
                     if ( argCount == 2 ) {
@@ -324,7 +319,7 @@
                     else
                         Console.WriteLine("Invalid arguments");
                     break;
-					
+
                 case Operation.Extract:
                     if ( argCount == 2 ) {
                         Console.WriteLine("Extracting Zip");
@@ -333,7 +328,7 @@
                     else
                         Console.WriteLine("zipfile and target directory not specified");
                     break;
-					
+
                 case Operation.List:
                     if ( File.Exists(arg1) ) {
                         ListZipFile(arg1, fileFilter, dirFilter);
@@ -345,7 +340,7 @@
                         Console.WriteLine("No valid list file or directory");
                     }
                     break;
-					
+
                 case Operation.Unknown:
                     Console.WriteLine(
                         "FastZip v0.5\n"
@@ -368,13 +363,13 @@
                         +  "  -overwrite=prompt|always|never   : Overwrite on extract handling\n"
                         );
                     break;
-				
+
                 case Operation.Error:
                     // Do nothing for now...
                     break;
             }
         }
-		
+
         /// <summary>
         /// Main entry point for FastZip sample.
         /// </summary>
