<<<<<<< HEAD
' SharpZipLibrary samples
' Copyright © 2000-2016 AlphaSierraPapa for the SharpZipLib Team
=======
' SharpZipLib samples
' Copyright (c) 2007, AlphaSierraPapa
>>>>>>> 38a032dd
' All rights reserved.
'
' Redistribution and use in source and binary forms, with or without modification, are
' permitted provided that the following conditions are met:
'
' - Redistributions of source code must retain the above copyright notice, this list
'   of conditions and the following disclaimer.
'
' - Redistributions in binary form must reproduce the above copyright notice, this list
'   of conditions and the following disclaimer in the documentation and/or other materials
'   provided with the distribution.
'
' - Neither the name of the SharpDevelop team nor the names of its contributors may be used to
'   endorse or promote products derived from this software without specific prior written
'   permission.
'
' THIS SOFTWARE IS PROVIDED BY THE COPYRIGHT HOLDERS AND CONTRIBUTORS &AS IS& AND ANY EXPRESS
' OR IMPLIED WARRANTIES, INCLUDING, BUT NOT LIMITED TO, THE IMPLIED WARRANTIES OF MERCHANTABILITY
' AND FITNESS FOR A PARTICULAR PURPOSE ARE DISCLAIMED. IN NO EVENT SHALL THE COPYRIGHT OWNER OR
' CONTRIBUTORS BE LIABLE FOR ANY DIRECT, INDIRECT, INCIDENTAL, SPECIAL, EXEMPLARY, OR CONSEQUENTIAL
' DAMAGES (INCLUDING, BUT NOT LIMITED TO, PROCUREMENT OF SUBSTITUTE GOODS OR SERVICES; LOSS OF USE,
' DATA, OR PROFITS; OR BUSINESS INTERRUPTION) HOWEVER CAUSED AND ON ANY THEORY OF LIABILITY, WHETHER
' IN CONTRACT, STRICT LIABILITY, OR TORT (INCLUDING NEGLIGENCE OR OTHERWISE) ARISING IN ANY WAY OUT
' OF THE USE OF THIS SOFTWARE, EVEN IF ADVISED OF THE POSSIBILITY OF SUCH DAMAGE.

Imports System
Imports System.IO
Imports System.Text
Imports System.Collections
Imports System.Windows.Forms
Imports Microsoft.VisualBasic
Imports ICSharpCode.SharpZipLib.Zip

Public Class MainForm
	Inherits System.Windows.Forms.Form
	Friend txtFileName As System.Windows.Forms.TextBox
	Friend chkShowEntry As System.Windows.Forms.CheckBox
	Friend btnView As System.Windows.Forms.Button
	Friend Label1 As System.Windows.Forms.Label
	Friend txtContent As System.Windows.Forms.TextBox
	

	Public Shared Sub Main()
		Dim fMainForm As New MainForm
		fMainForm.ShowDialog
	End Sub
	
	Public Sub New()
		MyBase.New()

		'This call is required by the Windows Form Designer.
		InitializeComponent

		'Add any initialization after the InitializeComponent() call

	End Sub

	Private Sub InitializeComponent()
			Me.txtContent = New System.Windows.Forms.TextBox
			Me.Label1 = New System.Windows.Forms.Label
			Me.btnView = New System.Windows.Forms.Button
			Me.chkShowEntry = New System.Windows.Forms.CheckBox
			Me.txtFileName = New System.Windows.Forms.TextBox
			Me.SuspendLayout
			'
			'txtContent
			'
			Me.txtContent.Location = New System.Drawing.Point(24, 96)
			Me.txtContent.Multiline = true
			Me.txtContent.Name = "txtContent"
			Me.txtContent.Size = New System.Drawing.Size(408, 184)
			Me.txtContent.TabIndex = 5
			Me.txtContent.Text = ""
			'
			'Label1
			'
			Me.Label1.Location = New System.Drawing.Point(24, 16)
			Me.Label1.Name = "Label1"
			Me.Label1.TabIndex = 4
			Me.Label1.Text = "Zip File Name:"
			'
			'btnView
			'
			Me.btnView.Location = New System.Drawing.Point(360, 16)
			Me.btnView.Name = "btnView"
			Me.btnView.TabIndex = 2
			Me.btnView.Text = "View"
			AddHandler Me.btnView.Click, AddressOf Me.BtnViewClick
			'
			'chkShowEntry
			'
			Me.chkShowEntry.Location = New System.Drawing.Point(24, 56)
			Me.chkShowEntry.Name = "chkShowEntry"
			Me.chkShowEntry.TabIndex = 1
			Me.chkShowEntry.Text = "Show File Head"
			'
			'txtFileName
			'
			Me.txtFileName.Location = New System.Drawing.Point(144, 16)
			Me.txtFileName.Name = "txtFileName"
			Me.txtFileName.Size = New System.Drawing.Size(200, 20)
			Me.txtFileName.TabIndex = 0
			Me.txtFileName.Text = ""
			'
			'MainForm
			'
			Me.AutoScaleBaseSize = New System.Drawing.Size(5, 13)
			Me.ClientSize = New System.Drawing.Size(448, 296)
			Me.Controls.Add(Me.txtContent)
			Me.Controls.Add(Me.chkShowEntry)
			Me.Controls.Add(Me.Label1)
			Me.Controls.Add(Me.txtFileName)
			Me.Controls.Add(Me.btnView)
			Me.Name = "MainForm"
			Me.Text = "View Zip file"
			Me.ResumeLayout(false)
		End Sub

	Private Sub BtnViewClick(sender As System.Object, e As System.EventArgs)

		If txtFileName.Text.Trim().Length = 0
			MessageBox.Show("Please enter a file name", "No file entered")
			Return
		End If
		If Not File.Exists(txtFileName.Text)
			MessageBox.Show(txtFileName.Text, "Cannot open file")
			Return
		End If
		
		Dim strmZipInputStream As ZipInputStream = New ZipInputStream(File.OpenRead(txtFileName.Text))
		Dim objEntry As ZipEntry
		Dim strBuilder As StringBuilder = New StringBuilder()

		objEntry = strmZipInputStream.GetNextEntry()

		While IsNothing(objEntry) = False
			strBuilder.Append("Name: " + objEntry.Name.ToString + vbCrLf)
			strBuilder.Append("Date: " + objEntry.DateTime.ToString + vbCrLf)
			strBuilder.Append("Size: (-1, if the size information is in the footer)" + vbCrLf)
			strBuilder.Append(vbTab + "Uncompressed: " + objEntry.Size.ToString + vbCrLf)
			strBuilder.Append(vbTab + "Compressed: " + objEntry.CompressedSize.ToString + vbCrLf)

			Dim nSize As Integer = 2048
			Dim abyData(2048) As Byte

			If (True = chkShowEntry.Checked) and objEntry.IsFile Then
				nSize = strmZipInputStream.Read(abyData, 0, abyData.Length)

				If nSize > 0 Then
					strBuilder.Append(New ASCIIEncoding().GetString(abyData, 0, nSize) + vbCrLf)
					strBuilder.Append("---END---" + vbCrLf + vbCrLf)
				End If
				
			End If

			objEntry = strmZipInputStream.GetNextEntry()
		End While

		txtContent.Text = strBuilder.ToString
		strmZipInputStream.Close()
	End Sub

End Class
<|MERGE_RESOLUTION|>--- conflicted
+++ resolved
@@ -1,10 +1,5 @@
-<<<<<<< HEAD
-' SharpZipLibrary samples
+' SharpZipLib samples
 ' Copyright © 2000-2016 AlphaSierraPapa for the SharpZipLib Team
-=======
-' SharpZipLib samples
-' Copyright (c) 2007, AlphaSierraPapa
->>>>>>> 38a032dd
 ' All rights reserved.
 '
 ' Redistribution and use in source and binary forms, with or without modification, are
@@ -45,13 +40,13 @@
 	Friend btnView As System.Windows.Forms.Button
 	Friend Label1 As System.Windows.Forms.Label
 	Friend txtContent As System.Windows.Forms.TextBox
-	
+
 
 	Public Shared Sub Main()
 		Dim fMainForm As New MainForm
 		fMainForm.ShowDialog
 	End Sub
-	
+
 	Public Sub New()
 		MyBase.New()
 
@@ -133,7 +128,7 @@
 			MessageBox.Show(txtFileName.Text, "Cannot open file")
 			Return
 		End If
-		
+
 		Dim strmZipInputStream As ZipInputStream = New ZipInputStream(File.OpenRead(txtFileName.Text))
 		Dim objEntry As ZipEntry
 		Dim strBuilder As StringBuilder = New StringBuilder()
@@ -157,7 +152,7 @@
 					strBuilder.Append(New ASCIIEncoding().GetString(abyData, 0, nSize) + vbCrLf)
 					strBuilder.Append("---END---" + vbCrLf + vbCrLf)
 				End If
-				
+
 			End If
 
 			objEntry = strmZipInputStream.GetNextEntry()
@@ -167,4 +162,4 @@
 		strmZipInputStream.Close()
 	End Sub
 
-End Class
+End Class